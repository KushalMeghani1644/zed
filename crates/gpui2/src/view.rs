--- conflicted
+++ resolved
@@ -5,12 +5,8 @@
 };
 use anyhow::{Context, Result};
 use std::{
-<<<<<<< HEAD
-    any::TypeId,
+    any::{Any, TypeId},
     hash::{Hash, Hasher},
-=======
-    any::{Any, TypeId},
->>>>>>> 6cab5c28
     marker::PhantomData,
 };
 
