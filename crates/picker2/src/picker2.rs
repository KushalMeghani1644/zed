--- conflicted
+++ resolved
@@ -16,6 +16,7 @@
 }
 
 pub trait PickerDelegate: Sized + 'static {
+    type ListItem: IntoElement;
     fn match_count(&self) -> usize;
     fn selected_index(&self) -> usize;
     fn set_selected_index(&mut self, ix: usize, cx: &mut ViewContext<Picker<Self>>);
@@ -31,11 +32,7 @@
         ix: usize,
         selected: bool,
         cx: &mut ViewContext<Picker<Self>>,
-<<<<<<< HEAD
-    ) -> AnyElement;
-=======
     ) -> Option<Self::ListItem>;
->>>>>>> 75891e83
 }
 
 impl<D: PickerDelegate> FocusableView for Picker<D> {
